--- conflicted
+++ resolved
@@ -19,8 +19,6 @@
   }, [], inter)
 }
 
-<<<<<<< HEAD
-=======
 /**
  * Removes the ignite plugin.
  *
@@ -39,7 +37,6 @@
   }
 }
 
->>>>>>> 96e2f038
 module.exports = async function (context) {
     // grab a fist-full of features...
   const { print, filesystem, parameters, prompt, ignite, system } = context
@@ -68,12 +65,8 @@
     const tomlFilePath = `${modulePath}/ignite.toml`
     if (!filesystem.exists(tomlFilePath)) {
       error('No `ignite.toml` file found in this node module, are you sure it is an Ignite plugin?')
-<<<<<<< HEAD
-      ignite.noMegusta(moduleName)
-=======
       await removeIgnitePlugin(moduleName, context)
       return
->>>>>>> 96e2f038
     }
     const newConfig = Toml.parse(filesystem.read(tomlFilePath))
 
@@ -89,14 +82,10 @@
       warning(`The following generators would be changed: ${R.join(', ', changes)}`)
       const ok = await prompt.confirm('You ok with that?')
       // if they refuse, then npm/yarn uninstall
-<<<<<<< HEAD
-      if (!ok) ignite.noMegusta(moduleName)
-=======
       if (!ok) {
         await removeIgnitePlugin(moduleName, context)
         return
       }
->>>>>>> 96e2f038
     }
 
     const combinedGenerators = Object.assign({}, context.config.ignite.generators, proposedGenerators)
