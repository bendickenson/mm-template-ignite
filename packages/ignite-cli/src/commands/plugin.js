// @cliDescription Manages ignite plugins
// @cliAlias p
// ----------------------------------------------------------------------------

const exitCodes = require('../lib/exitCodes')
<<<<<<< HEAD
const { pipe, keys, filter, map } = require('ramda')
=======
const prependIgnite = require('../lib/prependIgnite')
>>>>>>> 404d051d

/**
 * Does a walkthrough of questions and returns the answers as an object.
 *
 * @param {Object} context The gluegun context.
 * @returns {Object} The answers.
 */
const walkthrough = async (context) => {
  const minOptions = { template: 'No', command: 'No' }
  const maxOptions = { template: 'Yes', command: 'Yes' }
  if (context.parameters.options.min) { return minOptions }
  if (context.parameters.options.max) { return maxOptions }

  // Okay, we'll ask one by one, fine
  return await context.prompt.ask([
    {
      name: 'template',
      message: 'Will your plugin have an example component??',
      type: 'list',
      choices: ['No', 'Yes']
    },
    {
      name: 'command',
      message: 'Will your plugin have a generator command? (e.g. ignite generate <mygenerator> <name>)',
      type: 'list',
      choices: ['No', 'Yes']
    }
  ])
}

/**
 * Checks whether a plugin name was given and errors if not.
 * Also prepends `ignite-*` if plugin name didn't include it.
 *
 * @param {String} pluginName The provided plugin name.
 * @param {Object} context The gluegun context.
 * @returns {String} The normalized name.
 */
const validateName = (pluginName, context) => {
  const { strings, print } = context

  if (strings.isBlank(pluginName)) {
    print.info(`ignite plugin new ignite-foo\n`)
    print.error('Plugin name is required')
    process.exit(exitCodes.PLUGIN_NAME)
  }

  // TODO: Make this better at detecting invalid plugin names
  if (!/^[a-z0-9].*/i.test(pluginName)) {
    print.error('Plugin name should be a valid folder name')
    process.exit(exitCodes.PLUGIN_NAME)
  }

  // Force prepend `ignite-*` to plugin name
  return prependIgnite(pluginName)
}

/**
 * Creates a new folder with the plugin files.
 *
 * @param {Object} context The gluegun context.
 */
const createNewPlugin = async (context) => {
  const { parameters, print, ignite, strings } = context
  const pluginName = validateName(parameters.third, context)
  const name = strings.pascalCase(pluginName.replace(/^ignite-/, ''))

  // Plugin generation walkthrough
  const answers = await walkthrough(context)

  // Here we go!
  print.info(`Creating new plugin: ${pluginName}`)

  const copyJobs = [
    { template: 'plugin/.gitignore', target: `${pluginName}/.gitignore` },
    { template: 'plugin/index.js.ejs', target: `${pluginName}/index.js` },
    { template: 'plugin/ignite.json.ejs', target: `${pluginName}/ignite.json` },
    { template: 'plugin/package.json.ejs', target: `${pluginName}/package.json` },
    { template: 'plugin/README.md', target: `${pluginName}/README.md` },
    (answers.template === 'Yes') &&
      { template: 'plugin/templates/Example.js.ejs', target: `${pluginName}/templates/${name}Example.js.ejs` },
    (answers.command === 'Yes') &&
      { template: 'plugin/commands/thing.js.ejs', target: `${pluginName}/commands/thing.js` },
    (answers.command === 'Yes') &&
      { template: 'plugin/templates/thing.js.ejs.ejs', target: `${pluginName}/templates/thing.js.ejs` }
  ]

  // copy over the files
  await ignite.copyBatch(context, copyJobs, {name, pluginName, answers})
}

/**
 * Shows the command help.
 *
 * @param {Object} context The gluegun context.
 */
const showHelp = (context) => {
  const instructions = `
Generates an Ignite-compatible plugin in the current folder.
Generally, you would run this from ./YourApp/ignite/plugins/

Commands:
  ignite plugin help
  ignite plugin new <your-plugin>
  ignite plugin list
  ignite plugin search <search string>
  ignite plugin info <plugin name>

Example:
  ignite plugin new ignite-mobx`
  context.print.info(instructions)
  process.exit(exitCodes.OK)
}

<<<<<<< HEAD
/**
 * Shows a list of known plugins.
 *
 * @param {Object} context The gluegun context.
 * @param {String} search A search string (or null).
 */
const showPluginDirectory = (context, search) => {
  const { print } = context
  const { colors, newline, info, table, error } = print
  const directory = require('./plugin/directory')

  const pluginTable = pipe(
    keys,
    filter((k) => {
      if (!search) return true
      return k.includes(search)
    }),
    map((k) => {
      const plugin = directory[k]
      return [k, plugin.author]
      // return plugin
    })
  )(directory)

  newline()
  info(colors.highlight("Ignite Plugins"))
  newline()
  if (pluginTable.length > 0) {
    info(colors.muted("Install with `ignite add pluginname` and remove with `ignite remove pluginname`"))
    newline()
    table(pluginTable)
  } else {
    error(`No plugin with the search string '${search}'.`)
  }
  newline()

  process.exit(exitCodes.OK)
}

/**
 * Shows info about a particular plugin.
 *
 * @param {Object} context The gluegun context.
 */
const showPluginInfo = (context, name) => {
  const { print } = context
  const { colors, newline, info, table, error } = print
  const directory = require('./plugin/directory')

  name = validateName(name, context)
  shortName = name.replace(/^(ignite\-)/, "")

  const plugin = directory[name]
  
  newline()
  info(colors.highlight(`Ignite Plugin: '${name}'`))
  newline()

  if (plugin) {
    table([
      [ "Name", name ],
      [ "Description", plugin.description ],
      [ "Author", plugin.author ],
      [ "URL", plugin.url ],
      [ "Email", plugin.email ]
    ])
  } else {
    error('ok')
  }

  newline()
  info("Install with " + colors.highlight(`ignite add ${shortName}`))
  newline()
}


=======
>>>>>>> 404d051d
module.exports = async function (context) {
  const { parameters, print } = context

  switch (parameters.second) {
    case 'new':
      await createNewPlugin(context)
      break

    case 'list':
      showPluginDirectory(context, null)
      break

    case 'search':
      showPluginDirectory(context, parameters.third)
      break

    case 'info':
      showPluginInfo(context, parameters.third)
      break

    case 'help':
    default:
      showHelp(context)
      break
  }
}
<|MERGE_RESOLUTION|>--- conflicted
+++ resolved
@@ -3,11 +3,8 @@
 // ----------------------------------------------------------------------------
 
 const exitCodes = require('../lib/exitCodes')
-<<<<<<< HEAD
 const { pipe, keys, filter, map } = require('ramda')
-=======
 const prependIgnite = require('../lib/prependIgnite')
->>>>>>> 404d051d
 
 /**
  * Does a walkthrough of questions and returns the answers as an object.
@@ -122,7 +119,6 @@
   process.exit(exitCodes.OK)
 }
 
-<<<<<<< HEAD
 /**
  * Shows a list of known plugins.
  *
@@ -199,8 +195,6 @@
 }
 
 
-=======
->>>>>>> 404d051d
 module.exports = async function (context) {
   const { parameters, print } = context
 
