--- conflicted
+++ resolved
@@ -135,12 +135,6 @@
         <View>
           <RoundedButton text='Listview Grid' onPress={this.props.listviewGridExample} />
         </View>
-<<<<<<< HEAD
-        <View>
-          <RoundedButton text='Mapview' onPress={this.props.mapviewExample} />
-        </View>
-=======
->>>>>>> 3d1c9856
       </View>
     )
   }
