import React, { PropTypes } from 'react'
import { View, ScrollView, Text, TouchableOpacity, Image } from 'react-native'
import { connect } from 'react-redux'
import Actions from '../Actions/Creators'
import Routes from '../Navigation/Routes'
import { Colors, Images, Metrics } from '../Themes'
import RoundedButton from '../Components/RoundedButton'
// external libs
import Icon from 'react-native-vector-icons/FontAwesome'
import * as Animatable from 'react-native-animatable'
// Enable when you have configured Xcode
// import PushNotification from 'react-native-push-notification'
import I18n from '../I18n/I18n.js'

// Styles
import styles from './Styles/UsageExamplesScreenStyle'

class UsageExamplesScreen extends React.Component {

  constructor (props) {
    super(props)
    this.state = {}
<<<<<<< HEAD
=======
    this.handlePressLogin = this.handlePressLogin.bind(this)
    this.handlePressLogout = this.handlePressLogout.bind(this)
    this.handlePressRocket = this.handlePressRocket.bind(this)
    this.handlePressSend = this.handlePressSend.bind(this)
    this.handlePressStar = this.handlePressStar.bind(this)
    this.handlePressListview = this.handlePressListview.bind(this)
    this.handlePressListviewGrid = this.handlePressListviewGrid.bind(this)
    this.handlePressMapview = this.handlePressMapview.bind(this)
>>>>>>> 23856e11
  }

  static propTypes = {
    navigator: PropTypes.object.isRequired,
    loggedIn: PropTypes.bool,
    dispatch: PropTypes.func,
    temperature: PropTypes.number,
    city: PropTypes.string
  }

  componentWillReceiveProps (nextProps) {
    // Request push premissions only if the user has logged in.
    const { loggedIn } = nextProps
    if (loggedIn) {
      /*
      * If you have turned on Push in Xcode, http://i.imgur.com/qFDRhQr.png
      * uncomment this code below and import at top
      */
      // if (__DEV__) console.log('Requesting push notification permissions.')
      // PushNotification.requestPermissions()
    }
  }

  // fires when the user presses the login button
  handlePressLogin = () => {
    const { navigator } = this.props
    const route = Routes.LoginScreen
    navigator.push(route)
  }

  // fires when the user presses the logout button
  handlePressLogout = () => {
    const { dispatch } = this.props
    dispatch(Actions.logout())
  }

  // fires when we tap the rocket!
  handlePressRocket = () => {
    const {dispatch} = this.props
    dispatch(Actions.requestTemperature('Boise'))
  }

  // fires when tap send
  handlePressSend = () => {
    const {dispatch} = this.props
    dispatch(Actions.requestTemperature('Toronto'))
  }

  // fires when tap star
  handlePressStar = () => {
    const {dispatch} = this.props
    dispatch(Actions.requestTemperature('New Orleans'))
  }

  handlePressListview = () => {
    const { navigator } = this.props
    const route = Routes.ListviewExample
    navigator.push(route)
  }

  handlePressListviewGrid = () => {
    const { navigator } = this.props
    const route = Routes.ListviewGridExample
    navigator.push(route)
  }

  handlePressMapview () {
    const { navigator } = this.props
    const route = Routes.MapviewExample
    navigator.push(route)
  }

  renderLoginButton () {
    return (
      <RoundedButton onPress={this.handlePressLogin}>
        {I18n.t('signIn')}
      </RoundedButton>
    )
  }

  renderLogoutButton () {
    return (
      <RoundedButton onPress={this.handlePressLogout}>
        {I18n.t('logOut')}
      </RoundedButton>
    )
  }

  renderHeader (title) {
    return (
      <View style={styles.componentLabelContainer}>
        <Text style={styles.componentLabel}>{title}</Text>
      </View>
    )
  }

  renderUsageExamples () {
    const { loggedIn, temperature, city } = this.props
    return (
      <View>
        {this.renderHeader(I18n.t('loginLogoutExampleTitle'))}
        {loggedIn ? this.renderLogoutButton() : this.renderLoginButton()}
        {this.renderHeader('I18n Locale')}
        <View style={styles.groupContainer}>
          <Text style={styles.locale}>{I18n.locale}</Text>
        </View>
        {this.renderHeader(I18n.t('api') + `: ${city}`)}
        <View style={[styles.groupContainer, {height: 50}]}>
          <Text style={styles.temperature}>{temperature && `${temperature} ${I18n.t('tempIndicator')}`}</Text>
        </View>
        {this.renderHeader(I18n.t('rnVectorIcons'))}
        <View style={styles.groupContainer}>
          <TouchableOpacity onPress={this.handlePressRocket}>
            <Icon name='rocket' size={Metrics.icons.medium} color={Colors.ember} />
          </TouchableOpacity>
          <TouchableOpacity onPress={this.handlePressSend}>
            <Icon name='send' size={Metrics.icons.medium} color={Colors.error} />
          </TouchableOpacity>
          <TouchableOpacity onPress={this.handlePressStar}>
            <Icon name='star' size={Metrics.icons.medium} color={Colors.snow} />
          </TouchableOpacity>
          <Icon name='trophy' size={Metrics.icons.medium} color={Colors.error} />
          <Icon name='warning' size={Metrics.icons.medium} color={Colors.ember} />
        </View>
        <View style={styles.groupContainer}>
          <Icon.Button name='facebook' style={styles.facebookButton} backgroundColor={Colors.facebook} onPress={() => window.alert('Facebook')}>
            {I18n.t('loginWithFacebook')}
          </Icon.Button>
        </View>
        {this.renderHeader(I18n.t('rnAnimatable'))}
        <View style={styles.groupContainer}>
          <Animatable.Text animation='fadeIn' iterationCount='infinite' direction='alternate' style={styles.subtitle}>{I18n.t('rnAnimatable')}</Animatable.Text>
          <Animatable.Image animation='pulse' iterationCount='infinite' source={Images.logo} />
          <Animatable.View animation='jello' iterationCount='infinite' >
            <Icon name='cab' size={Metrics.icons.medium} color={Colors.snow} />
          </Animatable.View>
        </View>
        {this.renderHeader(I18n.t('igniteGenerated'))}
        <View>
          <RoundedButton text='Listview' onPress={this.handlePressListview} />
        </View>
        <View>
          <RoundedButton text='Listview Grid' onPress={this.handlePressListviewGrid} />
        </View>
        <View>
          <RoundedButton text='Mapview' onPress={this.handlePressMapview} />
        </View>
      </View>
    )
  }

  render () {
    return (
      <View style={styles.mainContainer}>
        <Image source={Images.background} style={styles.backgroundImage} resizeMode='stretch' />
        <ScrollView style={styles.container}>
          <View style={styles.section}>
            <Text style={styles.sectionText} >
              The Usage Examples screen is a playground for 3rd party libs and logic proofs.
              Items on this screen can be composed of multiple components working in concert.  Functionality demos of libs and practices
            </Text>
          </View>
          {this.renderUsageExamples()}
        </ScrollView>
      </View>
    )
  }
}

const mapStateToProps = (state) => {
  return {
    loggedIn: state.login.username !== null,
    temperature: state.weather.temperature,
    city: state.weather.city
  }
}

export default connect(mapStateToProps)(UsageExamplesScreen)<|MERGE_RESOLUTION|>--- conflicted
+++ resolved
@@ -20,17 +20,6 @@
   constructor (props) {
     super(props)
     this.state = {}
-<<<<<<< HEAD
-=======
-    this.handlePressLogin = this.handlePressLogin.bind(this)
-    this.handlePressLogout = this.handlePressLogout.bind(this)
-    this.handlePressRocket = this.handlePressRocket.bind(this)
-    this.handlePressSend = this.handlePressSend.bind(this)
-    this.handlePressStar = this.handlePressStar.bind(this)
-    this.handlePressListview = this.handlePressListview.bind(this)
-    this.handlePressListviewGrid = this.handlePressListviewGrid.bind(this)
-    this.handlePressMapview = this.handlePressMapview.bind(this)
->>>>>>> 23856e11
   }
 
   static propTypes = {
@@ -97,7 +86,7 @@
     navigator.push(route)
   }
 
-  handlePressMapview () {
+  handlePressMapview = () => {
     const { navigator } = this.props
     const route = Routes.MapviewExample
     navigator.push(route)
