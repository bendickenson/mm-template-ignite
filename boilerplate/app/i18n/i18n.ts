--- conflicted
+++ resolved
@@ -17,11 +17,7 @@
 // to use regional locales use { "en-US": enUS } etc
 const fallbackLocale = "en-US"
 export const i18n = new I18n(
-<<<<<<< HEAD
-  { ar, en, "en-US": en, ko, fr, jp },
-=======
   { ar, en, "en-US": en, ko, fr, ja, hi },
->>>>>>> a0b70b43
   { locale: fallbackLocale, defaultLocale: fallbackLocale, enableFallback: true },
 )
 
