--- conflicted
+++ resolved
@@ -75,15 +75,6 @@
 * `ignite-dev-screens` - A set of awesome developer-facing screens to help you build your app.
 * `ignite-integration-tests` - is broken.  it makes me sad.  I will fix it.
 
-Also, included is a bunch of 3rd party ignite plugins.  These will be plugins that we maintain and pledge to keep up-to-date and working.
-
-<<<<<<< HEAD
-* `ignite-animatable` - for `react-native-animatable`
-* `ignite-vector-icons` for `react-native-vector-icons`
-=======
-* `ignite-i18n` - for `react-native-i18n`
->>>>>>> 2a4ca3ee
-
 ## Debugging
 
 As we iron out the kinks, you might find that passing `--debug` (as in `ignite new Thing --debug`) might help debugging things.